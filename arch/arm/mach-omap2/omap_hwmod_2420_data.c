/*
 * omap_hwmod_2420_data.c - hardware modules present on the OMAP2420 chips
 *
 * Copyright (C) 2009-2011 Nokia Corporation
 * Copyright (C) 2012 Texas Instruments, Inc.
 * Paul Walmsley
 *
 * This program is free software; you can redistribute it and/or modify
 * it under the terms of the GNU General Public License version 2 as
 * published by the Free Software Foundation.
 *
 * XXX handle crossbar/shared link difference for L3?
 * XXX these should be marked initdata for multi-OMAP kernels
 */

#include <linux/i2c-omap.h>
#include <linux/platform_data/spi-omap2-mcspi.h>

#include <plat-omap/dma-omap.h>
#include <plat/dmtimer.h>

#include "omap_hwmod.h"
#include "l3_2xxx.h"
#include "l4_2xxx.h"

#include "omap_hwmod_common_data.h"

#include "cm-regbits-24xx.h"
#include "prm-regbits-24xx.h"
#include "i2c.h"
#include "mmc.h"
<<<<<<< HEAD
=======
#include "serial.h"
>>>>>>> 3d82cbbb
#include "wd_timer.h"

/*
 * OMAP2420 hardware module integration data
 *
 * All of the data in this section should be autogeneratable from the
 * TI hardware database or other technical documentation.  Data that
 * is driver-specific or driver-kernel integration-specific belongs
 * elsewhere.
 */

/*
 * IP blocks
 */

/* IVA1 (IVA1) */
static struct omap_hwmod_class iva1_hwmod_class = {
	.name		= "iva1",
};

static struct omap_hwmod_rst_info omap2420_iva_resets[] = {
	{ .name = "iva", .rst_shift = 8 },
};

static struct omap_hwmod omap2420_iva_hwmod = {
	.name		= "iva",
	.class		= &iva1_hwmod_class,
	.clkdm_name	= "iva1_clkdm",
	.rst_lines	= omap2420_iva_resets,
	.rst_lines_cnt	= ARRAY_SIZE(omap2420_iva_resets),
	.main_clk	= "iva1_ifck",
};

/* DSP */
static struct omap_hwmod_class dsp_hwmod_class = {
	.name		= "dsp",
};

static struct omap_hwmod_rst_info omap2420_dsp_resets[] = {
	{ .name = "logic", .rst_shift = 0 },
	{ .name = "mmu", .rst_shift = 1 },
};

static struct omap_hwmod omap2420_dsp_hwmod = {
	.name		= "dsp",
	.class		= &dsp_hwmod_class,
	.clkdm_name	= "dsp_clkdm",
	.rst_lines	= omap2420_dsp_resets,
	.rst_lines_cnt	= ARRAY_SIZE(omap2420_dsp_resets),
	.main_clk	= "dsp_fck",
};

/* I2C common */
static struct omap_hwmod_class_sysconfig i2c_sysc = {
	.rev_offs	= 0x00,
	.sysc_offs	= 0x20,
	.syss_offs	= 0x10,
	.sysc_flags	= (SYSC_HAS_SOFTRESET | SYSS_HAS_RESET_STATUS),
	.sysc_fields	= &omap_hwmod_sysc_type1,
};

static struct omap_hwmod_class i2c_class = {
	.name		= "i2c",
	.sysc		= &i2c_sysc,
	.rev		= OMAP_I2C_IP_VERSION_1,
	.reset		= &omap_i2c_reset,
};

static struct omap_i2c_dev_attr i2c_dev_attr = {
	.flags		= OMAP_I2C_FLAG_NO_FIFO |
			  OMAP_I2C_FLAG_SIMPLE_CLOCK |
			  OMAP_I2C_FLAG_16BIT_DATA_REG |
			  OMAP_I2C_FLAG_BUS_SHIFT_2,
};

/* I2C1 */
static struct omap_hwmod omap2420_i2c1_hwmod = {
	.name		= "i2c1",
	.mpu_irqs	= omap2_i2c1_mpu_irqs,
	.sdma_reqs	= omap2_i2c1_sdma_reqs,
	.main_clk	= "i2c1_fck",
	.prcm		= {
		.omap2 = {
			.module_offs = CORE_MOD,
			.prcm_reg_id = 1,
			.module_bit = OMAP2420_EN_I2C1_SHIFT,
			.idlest_reg_id = 1,
			.idlest_idle_bit = OMAP2420_ST_I2C1_SHIFT,
		},
	},
	.class		= &i2c_class,
	.dev_attr	= &i2c_dev_attr,
	.flags		= HWMOD_16BIT_REG,
};

/* I2C2 */
static struct omap_hwmod omap2420_i2c2_hwmod = {
	.name		= "i2c2",
	.mpu_irqs	= omap2_i2c2_mpu_irqs,
	.sdma_reqs	= omap2_i2c2_sdma_reqs,
	.main_clk	= "i2c2_fck",
	.prcm		= {
		.omap2 = {
			.module_offs = CORE_MOD,
			.prcm_reg_id = 1,
			.module_bit = OMAP2420_EN_I2C2_SHIFT,
			.idlest_reg_id = 1,
			.idlest_idle_bit = OMAP2420_ST_I2C2_SHIFT,
		},
	},
	.class		= &i2c_class,
	.dev_attr	= &i2c_dev_attr,
	.flags		= HWMOD_16BIT_REG,
};

/* dma attributes */
static struct omap_dma_dev_attr dma_dev_attr = {
	.dev_caps  = RESERVE_CHANNEL | DMA_LINKED_LCH | GLOBAL_PRIORITY |
						IS_CSSA_32 | IS_CDSA_32,
	.lch_count = 32,
};

static struct omap_hwmod omap2420_dma_system_hwmod = {
	.name		= "dma",
	.class		= &omap2xxx_dma_hwmod_class,
	.mpu_irqs	= omap2_dma_system_irqs,
	.main_clk	= "core_l3_ck",
	.dev_attr	= &dma_dev_attr,
	.flags		= HWMOD_NO_IDLEST,
};

/* mailbox */
static struct omap_hwmod_irq_info omap2420_mailbox_irqs[] = {
	{ .name = "dsp", .irq = 26 + OMAP_INTC_START, },
	{ .name = "iva", .irq = 34 + OMAP_INTC_START, },
	{ .irq = -1 },
};

static struct omap_hwmod omap2420_mailbox_hwmod = {
	.name		= "mailbox",
	.class		= &omap2xxx_mailbox_hwmod_class,
	.mpu_irqs	= omap2420_mailbox_irqs,
	.main_clk	= "mailboxes_ick",
	.prcm		= {
		.omap2 = {
			.prcm_reg_id = 1,
			.module_bit = OMAP24XX_EN_MAILBOXES_SHIFT,
			.module_offs = CORE_MOD,
			.idlest_reg_id = 1,
			.idlest_idle_bit = OMAP24XX_ST_MAILBOXES_SHIFT,
		},
	},
};

/*
 * 'mcbsp' class
 * multi channel buffered serial port controller
 */

static struct omap_hwmod_class omap2420_mcbsp_hwmod_class = {
	.name = "mcbsp",
};

static struct omap_hwmod_opt_clk mcbsp_opt_clks[] = {
	{ .role = "pad_fck", .clk = "mcbsp_clks" },
	{ .role = "prcm_fck", .clk = "func_96m_ck" },
};

/* mcbsp1 */
static struct omap_hwmod_irq_info omap2420_mcbsp1_irqs[] = {
	{ .name = "tx", .irq = 59 + OMAP_INTC_START, },
	{ .name = "rx", .irq = 60 + OMAP_INTC_START, },
	{ .irq = -1 },
};

static struct omap_hwmod omap2420_mcbsp1_hwmod = {
	.name		= "mcbsp1",
	.class		= &omap2420_mcbsp_hwmod_class,
	.mpu_irqs	= omap2420_mcbsp1_irqs,
	.sdma_reqs	= omap2_mcbsp1_sdma_reqs,
	.main_clk	= "mcbsp1_fck",
	.prcm		= {
		.omap2 = {
			.prcm_reg_id = 1,
			.module_bit = OMAP24XX_EN_MCBSP1_SHIFT,
			.module_offs = CORE_MOD,
			.idlest_reg_id = 1,
			.idlest_idle_bit = OMAP24XX_ST_MCBSP1_SHIFT,
		},
	},
	.opt_clks	= mcbsp_opt_clks,
	.opt_clks_cnt	= ARRAY_SIZE(mcbsp_opt_clks),
};

/* mcbsp2 */
static struct omap_hwmod_irq_info omap2420_mcbsp2_irqs[] = {
	{ .name = "tx", .irq = 62 + OMAP_INTC_START, },
	{ .name = "rx", .irq = 63 + OMAP_INTC_START, },
	{ .irq = -1 },
};

static struct omap_hwmod omap2420_mcbsp2_hwmod = {
	.name		= "mcbsp2",
	.class		= &omap2420_mcbsp_hwmod_class,
	.mpu_irqs	= omap2420_mcbsp2_irqs,
	.sdma_reqs	= omap2_mcbsp2_sdma_reqs,
	.main_clk	= "mcbsp2_fck",
	.prcm		= {
		.omap2 = {
			.prcm_reg_id = 1,
			.module_bit = OMAP24XX_EN_MCBSP2_SHIFT,
			.module_offs = CORE_MOD,
			.idlest_reg_id = 1,
			.idlest_idle_bit = OMAP24XX_ST_MCBSP2_SHIFT,
		},
	},
	.opt_clks	= mcbsp_opt_clks,
	.opt_clks_cnt	= ARRAY_SIZE(mcbsp_opt_clks),
};

static struct omap_hwmod_class_sysconfig omap2420_msdi_sysc = {
	.rev_offs	= 0x3c,
	.sysc_offs	= 0x64,
	.syss_offs	= 0x68,
	.sysc_flags	= (SYSC_HAS_SOFTRESET | SYSS_HAS_RESET_STATUS),
	.sysc_fields	= &omap_hwmod_sysc_type1,
};

static struct omap_hwmod_class omap2420_msdi_hwmod_class = {
	.name	= "msdi",
	.sysc	= &omap2420_msdi_sysc,
	.reset	= &omap_msdi_reset,
};

/* msdi1 */
static struct omap_hwmod_irq_info omap2420_msdi1_irqs[] = {
	{ .irq = 83 + OMAP_INTC_START, },
	{ .irq = -1 },
};

static struct omap_hwmod_dma_info omap2420_msdi1_sdma_reqs[] = {
	{ .name = "tx", .dma_req = 61 }, /* OMAP24XX_DMA_MMC1_TX */
	{ .name = "rx", .dma_req = 62 }, /* OMAP24XX_DMA_MMC1_RX */
	{ .dma_req = -1 }
};

static struct omap_hwmod omap2420_msdi1_hwmod = {
	.name		= "msdi1",
	.class		= &omap2420_msdi_hwmod_class,
	.mpu_irqs	= omap2420_msdi1_irqs,
	.sdma_reqs	= omap2420_msdi1_sdma_reqs,
	.main_clk	= "mmc_fck",
	.prcm		= {
		.omap2 = {
			.prcm_reg_id = 1,
			.module_bit = OMAP2420_EN_MMC_SHIFT,
			.module_offs = CORE_MOD,
			.idlest_reg_id = 1,
			.idlest_idle_bit = OMAP2420_ST_MMC_SHIFT,
		},
	},
	.flags		= HWMOD_16BIT_REG,
};

/* HDQ1W/1-wire */
static struct omap_hwmod omap2420_hdq1w_hwmod = {
	.name		= "hdq1w",
	.mpu_irqs	= omap2_hdq1w_mpu_irqs,
	.main_clk	= "hdq_fck",
	.prcm		= {
		.omap2 = {
			.module_offs = CORE_MOD,
			.prcm_reg_id = 1,
			.module_bit = OMAP24XX_EN_HDQ_SHIFT,
			.idlest_reg_id = 1,
			.idlest_idle_bit = OMAP24XX_ST_HDQ_SHIFT,
		},
	},
	.class		= &omap2_hdq1w_class,
};

/*
 * interfaces
 */

/* L4 CORE -> I2C1 interface */
static struct omap_hwmod_ocp_if omap2420_l4_core__i2c1 = {
	.master		= &omap2xxx_l4_core_hwmod,
	.slave		= &omap2420_i2c1_hwmod,
	.clk		= "i2c1_ick",
	.addr		= omap2_i2c1_addr_space,
	.user		= OCP_USER_MPU | OCP_USER_SDMA,
};

/* L4 CORE -> I2C2 interface */
static struct omap_hwmod_ocp_if omap2420_l4_core__i2c2 = {
	.master		= &omap2xxx_l4_core_hwmod,
	.slave		= &omap2420_i2c2_hwmod,
	.clk		= "i2c2_ick",
	.addr		= omap2_i2c2_addr_space,
	.user		= OCP_USER_MPU | OCP_USER_SDMA,
};

/* IVA <- L3 interface */
static struct omap_hwmod_ocp_if omap2420_l3__iva = {
	.master		= &omap2xxx_l3_main_hwmod,
	.slave		= &omap2420_iva_hwmod,
	.clk		= "core_l3_ck",
	.user		= OCP_USER_MPU | OCP_USER_SDMA,
};

/* DSP <- L3 interface */
static struct omap_hwmod_ocp_if omap2420_l3__dsp = {
	.master		= &omap2xxx_l3_main_hwmod,
	.slave		= &omap2420_dsp_hwmod,
	.clk		= "dsp_ick",
	.user		= OCP_USER_MPU | OCP_USER_SDMA,
};

static struct omap_hwmod_addr_space omap2420_timer1_addrs[] = {
	{
		.pa_start	= 0x48028000,
		.pa_end		= 0x48028000 + SZ_1K - 1,
		.flags		= ADDR_TYPE_RT
	},
	{ }
};

/* l4_wkup -> timer1 */
static struct omap_hwmod_ocp_if omap2420_l4_wkup__timer1 = {
	.master		= &omap2xxx_l4_wkup_hwmod,
	.slave		= &omap2xxx_timer1_hwmod,
	.clk		= "gpt1_ick",
	.addr		= omap2420_timer1_addrs,
	.user		= OCP_USER_MPU | OCP_USER_SDMA,
};

/* l4_wkup -> wd_timer2 */
static struct omap_hwmod_addr_space omap2420_wd_timer2_addrs[] = {
	{
		.pa_start	= 0x48022000,
		.pa_end		= 0x4802207f,
		.flags		= ADDR_TYPE_RT
	},
	{ }
};

static struct omap_hwmod_ocp_if omap2420_l4_wkup__wd_timer2 = {
	.master		= &omap2xxx_l4_wkup_hwmod,
	.slave		= &omap2xxx_wd_timer2_hwmod,
	.clk		= "mpu_wdt_ick",
	.addr		= omap2420_wd_timer2_addrs,
	.user		= OCP_USER_MPU | OCP_USER_SDMA,
};

/* l4_wkup -> gpio1 */
static struct omap_hwmod_addr_space omap2420_gpio1_addr_space[] = {
	{
		.pa_start	= 0x48018000,
		.pa_end		= 0x480181ff,
		.flags		= ADDR_TYPE_RT
	},
	{ }
};

static struct omap_hwmod_ocp_if omap2420_l4_wkup__gpio1 = {
	.master		= &omap2xxx_l4_wkup_hwmod,
	.slave		= &omap2xxx_gpio1_hwmod,
	.clk		= "gpios_ick",
	.addr		= omap2420_gpio1_addr_space,
	.user		= OCP_USER_MPU | OCP_USER_SDMA,
};

/* l4_wkup -> gpio2 */
static struct omap_hwmod_addr_space omap2420_gpio2_addr_space[] = {
	{
		.pa_start	= 0x4801a000,
		.pa_end		= 0x4801a1ff,
		.flags		= ADDR_TYPE_RT
	},
	{ }
};

static struct omap_hwmod_ocp_if omap2420_l4_wkup__gpio2 = {
	.master		= &omap2xxx_l4_wkup_hwmod,
	.slave		= &omap2xxx_gpio2_hwmod,
	.clk		= "gpios_ick",
	.addr		= omap2420_gpio2_addr_space,
	.user		= OCP_USER_MPU | OCP_USER_SDMA,
};

/* l4_wkup -> gpio3 */
static struct omap_hwmod_addr_space omap2420_gpio3_addr_space[] = {
	{
		.pa_start	= 0x4801c000,
		.pa_end		= 0x4801c1ff,
		.flags		= ADDR_TYPE_RT
	},
	{ }
};

static struct omap_hwmod_ocp_if omap2420_l4_wkup__gpio3 = {
	.master		= &omap2xxx_l4_wkup_hwmod,
	.slave		= &omap2xxx_gpio3_hwmod,
	.clk		= "gpios_ick",
	.addr		= omap2420_gpio3_addr_space,
	.user		= OCP_USER_MPU | OCP_USER_SDMA,
};

/* l4_wkup -> gpio4 */
static struct omap_hwmod_addr_space omap2420_gpio4_addr_space[] = {
	{
		.pa_start	= 0x4801e000,
		.pa_end		= 0x4801e1ff,
		.flags		= ADDR_TYPE_RT
	},
	{ }
};

static struct omap_hwmod_ocp_if omap2420_l4_wkup__gpio4 = {
	.master		= &omap2xxx_l4_wkup_hwmod,
	.slave		= &omap2xxx_gpio4_hwmod,
	.clk		= "gpios_ick",
	.addr		= omap2420_gpio4_addr_space,
	.user		= OCP_USER_MPU | OCP_USER_SDMA,
};

/* dma_system -> L3 */
static struct omap_hwmod_ocp_if omap2420_dma_system__l3 = {
	.master		= &omap2420_dma_system_hwmod,
	.slave		= &omap2xxx_l3_main_hwmod,
	.clk		= "core_l3_ck",
	.user		= OCP_USER_MPU | OCP_USER_SDMA,
};

/* l4_core -> dma_system */
static struct omap_hwmod_ocp_if omap2420_l4_core__dma_system = {
	.master		= &omap2xxx_l4_core_hwmod,
	.slave		= &omap2420_dma_system_hwmod,
	.clk		= "sdma_ick",
	.addr		= omap2_dma_system_addrs,
	.user		= OCP_USER_MPU | OCP_USER_SDMA,
};

/* l4_core -> mailbox */
static struct omap_hwmod_ocp_if omap2420_l4_core__mailbox = {
	.master		= &omap2xxx_l4_core_hwmod,
	.slave		= &omap2420_mailbox_hwmod,
	.addr		= omap2_mailbox_addrs,
	.user		= OCP_USER_MPU | OCP_USER_SDMA,
};

/* l4_core -> mcbsp1 */
static struct omap_hwmod_ocp_if omap2420_l4_core__mcbsp1 = {
	.master		= &omap2xxx_l4_core_hwmod,
	.slave		= &omap2420_mcbsp1_hwmod,
	.clk		= "mcbsp1_ick",
	.addr		= omap2_mcbsp1_addrs,
	.user		= OCP_USER_MPU | OCP_USER_SDMA,
};

/* l4_core -> mcbsp2 */
static struct omap_hwmod_ocp_if omap2420_l4_core__mcbsp2 = {
	.master		= &omap2xxx_l4_core_hwmod,
	.slave		= &omap2420_mcbsp2_hwmod,
	.clk		= "mcbsp2_ick",
	.addr		= omap2xxx_mcbsp2_addrs,
	.user		= OCP_USER_MPU | OCP_USER_SDMA,
};

static struct omap_hwmod_addr_space omap2420_msdi1_addrs[] = {
	{
		.pa_start	= 0x4809c000,
		.pa_end		= 0x4809c000 + SZ_128 - 1,
		.flags		= ADDR_TYPE_RT,
	},
	{ }
};

/* l4_core -> msdi1 */
static struct omap_hwmod_ocp_if omap2420_l4_core__msdi1 = {
	.master		= &omap2xxx_l4_core_hwmod,
	.slave		= &omap2420_msdi1_hwmod,
	.clk		= "mmc_ick",
	.addr		= omap2420_msdi1_addrs,
	.user		= OCP_USER_MPU | OCP_USER_SDMA,
};

/* l4_core -> hdq1w interface */
static struct omap_hwmod_ocp_if omap2420_l4_core__hdq1w = {
	.master		= &omap2xxx_l4_core_hwmod,
	.slave		= &omap2420_hdq1w_hwmod,
	.clk		= "hdq_ick",
	.addr		= omap2_hdq1w_addr_space,
	.user		= OCP_USER_MPU | OCP_USER_SDMA,
	.flags		= OMAP_FIREWALL_L4 | OCPIF_SWSUP_IDLE,
};


/* l4_wkup -> 32ksync_counter */
static struct omap_hwmod_addr_space omap2420_counter_32k_addrs[] = {
	{
		.pa_start	= 0x48004000,
		.pa_end		= 0x4800401f,
		.flags		= ADDR_TYPE_RT
	},
	{ }
};

static struct omap_hwmod_addr_space omap2420_gpmc_addrs[] = {
	{
		.pa_start	= 0x6800a000,
		.pa_end		= 0x6800afff,
		.flags		= ADDR_TYPE_RT
	},
	{ }
};

static struct omap_hwmod_ocp_if omap2420_l4_wkup__counter_32k = {
	.master		= &omap2xxx_l4_wkup_hwmod,
	.slave		= &omap2xxx_counter_32k_hwmod,
	.clk		= "sync_32k_ick",
	.addr		= omap2420_counter_32k_addrs,
	.user		= OCP_USER_MPU | OCP_USER_SDMA,
};

static struct omap_hwmod_ocp_if omap2420_l3__gpmc = {
	.master		= &omap2xxx_l3_main_hwmod,
	.slave		= &omap2xxx_gpmc_hwmod,
	.clk		= "core_l3_ck",
	.addr		= omap2420_gpmc_addrs,
	.user		= OCP_USER_MPU | OCP_USER_SDMA,
};

static struct omap_hwmod_ocp_if *omap2420_hwmod_ocp_ifs[] __initdata = {
	&omap2xxx_l3_main__l4_core,
	&omap2xxx_mpu__l3_main,
	&omap2xxx_dss__l3,
	&omap2xxx_l4_core__mcspi1,
	&omap2xxx_l4_core__mcspi2,
	&omap2xxx_l4_core__l4_wkup,
	&omap2_l4_core__uart1,
	&omap2_l4_core__uart2,
	&omap2_l4_core__uart3,
	&omap2420_l4_core__i2c1,
	&omap2420_l4_core__i2c2,
	&omap2420_l3__iva,
	&omap2420_l3__dsp,
	&omap2420_l4_wkup__timer1,
	&omap2xxx_l4_core__timer2,
	&omap2xxx_l4_core__timer3,
	&omap2xxx_l4_core__timer4,
	&omap2xxx_l4_core__timer5,
	&omap2xxx_l4_core__timer6,
	&omap2xxx_l4_core__timer7,
	&omap2xxx_l4_core__timer8,
	&omap2xxx_l4_core__timer9,
	&omap2xxx_l4_core__timer10,
	&omap2xxx_l4_core__timer11,
	&omap2xxx_l4_core__timer12,
	&omap2420_l4_wkup__wd_timer2,
	&omap2xxx_l4_core__dss,
	&omap2xxx_l4_core__dss_dispc,
	&omap2xxx_l4_core__dss_rfbi,
	&omap2xxx_l4_core__dss_venc,
	&omap2420_l4_wkup__gpio1,
	&omap2420_l4_wkup__gpio2,
	&omap2420_l4_wkup__gpio3,
	&omap2420_l4_wkup__gpio4,
	&omap2420_dma_system__l3,
	&omap2420_l4_core__dma_system,
	&omap2420_l4_core__mailbox,
	&omap2420_l4_core__mcbsp1,
	&omap2420_l4_core__mcbsp2,
	&omap2420_l4_core__msdi1,
	&omap2xxx_l4_core__rng,
	&omap2420_l4_core__hdq1w,
	&omap2420_l4_wkup__counter_32k,
	&omap2420_l3__gpmc,
	NULL,
};

int __init omap2420_hwmod_init(void)
{
	omap_hwmod_init();
	return omap_hwmod_register_links(omap2420_hwmod_ocp_ifs);
}<|MERGE_RESOLUTION|>--- conflicted
+++ resolved
@@ -29,10 +29,7 @@
 #include "prm-regbits-24xx.h"
 #include "i2c.h"
 #include "mmc.h"
-<<<<<<< HEAD
-=======
 #include "serial.h"
->>>>>>> 3d82cbbb
 #include "wd_timer.h"
 
 /*
