/*
 * linux/arch/arm/mach-at91/gpio.c
 *
 * Copyright (C) 2005 HP Labs
 *
 * This program is free software; you can redistribute it and/or modify
 * it under the terms of the GNU General Public License as published by
 * the Free Software Foundation; either version 2 of the License, or
 * (at your option) any later version.
 */

#include <linux/clk.h>
#include <linux/errno.h>
#include <linux/interrupt.h>
#include <linux/irq.h>
#include <linux/debugfs.h>
#include <linux/seq_file.h>
#include <linux/kernel.h>
#include <linux/list.h>
#include <linux/module.h>
#include <linux/io.h>

#include <mach/hardware.h>
#include <mach/at91_pio.h>
#include <mach/gpio.h>

#include <asm/gpio.h>

#include "generic.h"

struct at91_gpio_chip {
	struct gpio_chip	chip;
	struct at91_gpio_chip	*next;		/* Bank sharing same clock */
	struct at91_gpio_bank	*bank;		/* Bank definition */
	void __iomem		*regbase;	/* Base of register bank */
};

#define to_at91_gpio_chip(c) container_of(c, struct at91_gpio_chip, chip)

static void at91_gpiolib_dbg_show(struct seq_file *s, struct gpio_chip *chip);
static void at91_gpiolib_set(struct gpio_chip *chip, unsigned offset, int val);
static int at91_gpiolib_get(struct gpio_chip *chip, unsigned offset);
static int at91_gpiolib_direction_output(struct gpio_chip *chip,
					 unsigned offset, int val);
static int at91_gpiolib_direction_input(struct gpio_chip *chip,
					unsigned offset);
static int at91_gpiolib_request(struct gpio_chip *chip, unsigned offset);

#define AT91_GPIO_CHIP(name, base_gpio, nr_gpio)			\
	{								\
		.chip = {						\
			.label		  = name,			\
			.request	  = at91_gpiolib_request,	\
			.direction_input  = at91_gpiolib_direction_input, \
			.direction_output = at91_gpiolib_direction_output, \
			.get		  = at91_gpiolib_get,		\
			.set		  = at91_gpiolib_set,		\
			.dbg_show	  = at91_gpiolib_dbg_show,	\
			.base		  = base_gpio,			\
			.ngpio		  = nr_gpio,			\
		},							\
	}

static struct at91_gpio_chip gpio_chip[] = {
	AT91_GPIO_CHIP("A", 0x00 + PIN_BASE, 32),
	AT91_GPIO_CHIP("B", 0x20 + PIN_BASE, 32),
	AT91_GPIO_CHIP("C", 0x40 + PIN_BASE, 32),
	AT91_GPIO_CHIP("D", 0x60 + PIN_BASE, 32),
	AT91_GPIO_CHIP("E", 0x80 + PIN_BASE, 32),
};

static int gpio_banks;

static inline void __iomem *pin_to_controller(unsigned pin)
{
	pin -= PIN_BASE;
	pin /= 32;
	if (likely(pin < gpio_banks))
		return gpio_chip[pin].regbase;

	return NULL;
}

static inline unsigned pin_to_mask(unsigned pin)
{
	pin -= PIN_BASE;
	return 1 << (pin % 32);
}


/*--------------------------------------------------------------------------*/

/* Not all hardware capabilities are exposed through these calls; they
 * only encapsulate the most common features and modes.  (So if you
 * want to change signals in groups, do it directly.)
 *
 * Bootloaders will usually handle some of the pin multiplexing setup.
 * The intent is certainly that by the time Linux is fully booted, all
 * pins should have been fully initialized.  These setup calls should
 * only be used by board setup routines, or possibly in driver probe().
 *
 * For bootloaders doing all that setup, these calls could be inlined
 * as NOPs so Linux won't duplicate any setup code
 */


/*
 * mux the pin to the "GPIO" peripheral role.
 */
int __init_or_module at91_set_GPIO_periph(unsigned pin, int use_pullup)
{
	void __iomem	*pio = pin_to_controller(pin);
	unsigned	mask = pin_to_mask(pin);

	if (!pio)
		return -EINVAL;
	__raw_writel(mask, pio + PIO_IDR);
	__raw_writel(mask, pio + (use_pullup ? PIO_PUER : PIO_PUDR));
	__raw_writel(mask, pio + PIO_PER);
	return 0;
}
EXPORT_SYMBOL(at91_set_GPIO_periph);


/*
 * mux the pin to the "A" internal peripheral role.
 */
int __init_or_module at91_set_A_periph(unsigned pin, int use_pullup)
{
	void __iomem	*pio = pin_to_controller(pin);
	unsigned	mask = pin_to_mask(pin);

	if (!pio)
		return -EINVAL;

	__raw_writel(mask, pio + PIO_IDR);
	__raw_writel(mask, pio + (use_pullup ? PIO_PUER : PIO_PUDR));
	__raw_writel(mask, pio + PIO_ASR);
	__raw_writel(mask, pio + PIO_PDR);
	return 0;
}
EXPORT_SYMBOL(at91_set_A_periph);


/*
 * mux the pin to the "B" internal peripheral role.
 */
int __init_or_module at91_set_B_periph(unsigned pin, int use_pullup)
{
	void __iomem	*pio = pin_to_controller(pin);
	unsigned	mask = pin_to_mask(pin);

	if (!pio)
		return -EINVAL;

	__raw_writel(mask, pio + PIO_IDR);
	__raw_writel(mask, pio + (use_pullup ? PIO_PUER : PIO_PUDR));
	__raw_writel(mask, pio + PIO_BSR);
	__raw_writel(mask, pio + PIO_PDR);
	return 0;
}
EXPORT_SYMBOL(at91_set_B_periph);


/*
 * mux the pin to the gpio controller (instead of "A" or "B" peripheral), and
 * configure it for an input.
 */
int __init_or_module at91_set_gpio_input(unsigned pin, int use_pullup)
{
	void __iomem	*pio = pin_to_controller(pin);
	unsigned	mask = pin_to_mask(pin);

	if (!pio)
		return -EINVAL;

	__raw_writel(mask, pio + PIO_IDR);
	__raw_writel(mask, pio + (use_pullup ? PIO_PUER : PIO_PUDR));
	__raw_writel(mask, pio + PIO_ODR);
	__raw_writel(mask, pio + PIO_PER);
	return 0;
}
EXPORT_SYMBOL(at91_set_gpio_input);


/*
 * mux the pin to the gpio controller (instead of "A" or "B" peripheral),
 * and configure it for an output.
 */
int __init_or_module at91_set_gpio_output(unsigned pin, int value)
{
	void __iomem	*pio = pin_to_controller(pin);
	unsigned	mask = pin_to_mask(pin);

	if (!pio)
		return -EINVAL;

	__raw_writel(mask, pio + PIO_IDR);
	__raw_writel(mask, pio + PIO_PUDR);
	__raw_writel(mask, pio + (value ? PIO_SODR : PIO_CODR));
	__raw_writel(mask, pio + PIO_OER);
	__raw_writel(mask, pio + PIO_PER);
	return 0;
}
EXPORT_SYMBOL(at91_set_gpio_output);


/*
 * enable/disable the glitch filter; mostly used with IRQ handling.
 */
int __init_or_module at91_set_deglitch(unsigned pin, int is_on)
{
	void __iomem	*pio = pin_to_controller(pin);
	unsigned	mask = pin_to_mask(pin);

	if (!pio)
		return -EINVAL;
	__raw_writel(mask, pio + (is_on ? PIO_IFER : PIO_IFDR));
	return 0;
}
EXPORT_SYMBOL(at91_set_deglitch);

/*
 * enable/disable the multi-driver; This is only valid for output and
 * allows the output pin to run as an open collector output.
 */
int __init_or_module at91_set_multi_drive(unsigned pin, int is_on)
{
	void __iomem	*pio = pin_to_controller(pin);
	unsigned	mask = pin_to_mask(pin);

	if (!pio)
		return -EINVAL;

	__raw_writel(mask, pio + (is_on ? PIO_MDER : PIO_MDDR));
	return 0;
}
EXPORT_SYMBOL(at91_set_multi_drive);

/*
 * assuming the pin is muxed as a gpio output, set its value.
 */
int at91_set_gpio_value(unsigned pin, int value)
{
	void __iomem	*pio = pin_to_controller(pin);
	unsigned	mask = pin_to_mask(pin);

	if (!pio)
		return -EINVAL;
	__raw_writel(mask, pio + (value ? PIO_SODR : PIO_CODR));
	return 0;
}
EXPORT_SYMBOL(at91_set_gpio_value);


/*
 * read the pin's value (works even if it's not muxed as a gpio).
 */
int at91_get_gpio_value(unsigned pin)
{
	void __iomem	*pio = pin_to_controller(pin);
	unsigned	mask = pin_to_mask(pin);
	u32		pdsr;

	if (!pio)
		return -EINVAL;
	pdsr = __raw_readl(pio + PIO_PDSR);
	return (pdsr & mask) != 0;
}
EXPORT_SYMBOL(at91_get_gpio_value);

/*--------------------------------------------------------------------------*/

#ifdef CONFIG_PM

static u32 wakeups[MAX_GPIO_BANKS];
static u32 backups[MAX_GPIO_BANKS];

static int gpio_irq_set_wake(unsigned pin, unsigned state)
{
	unsigned	mask = pin_to_mask(pin);
	unsigned	bank = (pin - PIN_BASE) / 32;

	if (unlikely(bank >= MAX_GPIO_BANKS))
		return -EINVAL;

	if (state)
		wakeups[bank] |= mask;
	else
		wakeups[bank] &= ~mask;

	set_irq_wake(gpio_chip[bank].bank->id, state);

	return 0;
}

void at91_gpio_suspend(void)
{
	int i;

	for (i = 0; i < gpio_banks; i++) {
		void __iomem	*pio = gpio_chip[i].regbase;

		backups[i] = __raw_readl(pio + PIO_IMR);
		__raw_writel(backups[i], pio + PIO_IDR);
		__raw_writel(wakeups[i], pio + PIO_IER);

		if (!wakeups[i])
			clk_disable(gpio_chip[i].bank->clock);
		else {
#ifdef CONFIG_PM_DEBUG
			printk(KERN_DEBUG "GPIO-%c may wake for %08x\n", 'A'+i, wakeups[i]);
#endif
		}
	}
}

void at91_gpio_resume(void)
{
	int i;

	for (i = 0; i < gpio_banks; i++) {
		void __iomem	*pio = gpio_chip[i].regbase;

		if (!wakeups[i])
			clk_enable(gpio_chip[i].bank->clock);

		__raw_writel(wakeups[i], pio + PIO_IDR);
		__raw_writel(backups[i], pio + PIO_IER);
	}
}

#else
#define gpio_irq_set_wake	NULL
#endif


/* Several AIC controller irqs are dispatched through this GPIO handler.
 * To use any AT91_PIN_* as an externally triggered IRQ, first call
 * at91_set_gpio_input() then maybe enable its glitch filter.
 * Then just request_irq() with the pin ID; it works like any ARM IRQ
 * handler, though it always triggers on rising and falling edges.
 *
 * Alternatively, certain pins may be used directly as IRQ0..IRQ6 after
 * configuring them with at91_set_a_periph() or at91_set_b_periph().
 * IRQ0..IRQ6 should be configurable, e.g. level vs edge triggering.
 */

static void gpio_irq_mask(unsigned pin)
{
	void __iomem	*pio = pin_to_controller(pin);
	unsigned	mask = pin_to_mask(pin);

	if (pio)
		__raw_writel(mask, pio + PIO_IDR);
}

static void gpio_irq_unmask(unsigned pin)
{
	void __iomem	*pio = pin_to_controller(pin);
	unsigned	mask = pin_to_mask(pin);

	if (pio)
		__raw_writel(mask, pio + PIO_IER);
}

static int gpio_irq_type(unsigned pin, unsigned type)
{
	switch (type) {
	case IRQ_TYPE_NONE:
	case IRQ_TYPE_EDGE_BOTH:
		return 0;
	default:
		return -EINVAL;
	}
}

static struct irq_chip gpio_irqchip = {
	.name		= "GPIO",
	.mask		= gpio_irq_mask,
	.unmask		= gpio_irq_unmask,
	.set_type	= gpio_irq_type,
	.set_wake	= gpio_irq_set_wake,
};

static void gpio_irq_handler(unsigned irq, struct irq_desc *desc)
{
	unsigned	pin;
	struct irq_desc	*gpio;
	struct at91_gpio_chip *at91_gpio;
	void __iomem	*pio;
	u32		isr;

	at91_gpio = get_irq_chip_data(irq);
	pio = at91_gpio->regbase;

	/* temporarily mask (level sensitive) parent IRQ */
	desc->chip->ack(irq);
	for (;;) {
		/* Reading ISR acks pending (edge triggered) GPIO interrupts.
		 * When there none are pending, we're finished unless we need
		 * to process multiple banks (like ID_PIOCDE on sam9263).
		 */
		isr = __raw_readl(pio + PIO_ISR) & __raw_readl(pio + PIO_IMR);
		if (!isr) {
			if (!at91_gpio->next)
				break;
			at91_gpio = at91_gpio->next;
			pio = at91_gpio->regbase;
			continue;
		}

		pin = at91_gpio->chip.base;
		gpio = &irq_desc[pin];

		while (isr) {
			if (isr & 1) {
				if (unlikely(gpio->depth)) {
					/*
					 * The core ARM interrupt handler lazily disables IRQs so
					 * another IRQ must be generated before it actually gets
					 * here to be disabled on the GPIO controller.
					 */
					gpio_irq_mask(pin);
				}
				else
					generic_handle_irq(pin);
			}
			pin++;
			gpio++;
			isr >>= 1;
		}
	}
	desc->chip->unmask(irq);
	/* now it may re-trigger */
}

/*--------------------------------------------------------------------------*/

<<<<<<< HEAD
/* This lock class tells lockdep that GPIO irqs are in a different
=======
#ifdef CONFIG_DEBUG_FS

static int at91_gpio_show(struct seq_file *s, void *unused)
{
	int bank, j;

	/* print heading */
	seq_printf(s, "Pin\t");
	for (bank = 0; bank < gpio_banks; bank++) {
		seq_printf(s, "PIO%c\t", 'A' + bank);
	};
	seq_printf(s, "\n\n");

	/* print pin status */
	for (j = 0; j < 32; j++) {
		seq_printf(s, "%i:\t", j);

		for (bank = 0; bank < gpio_banks; bank++) {
			unsigned	pin  = PIN_BASE + (32 * bank) + j;
			void __iomem	*pio = pin_to_controller(pin);
			unsigned	mask = pin_to_mask(pin);

			if (__raw_readl(pio + PIO_PSR) & mask)
				seq_printf(s, "GPIO:%s", __raw_readl(pio + PIO_PDSR) & mask ? "1" : "0");
			else
				seq_printf(s, "%s", __raw_readl(pio + PIO_ABSR) & mask ? "B" : "A");

			seq_printf(s, "\t");
		}

		seq_printf(s, "\n");
	}

	return 0;
}

static int at91_gpio_open(struct inode *inode, struct file *file)
{
	return single_open(file, at91_gpio_show, NULL);
}

static const struct file_operations at91_gpio_operations = {
	.open		= at91_gpio_open,
	.read		= seq_read,
	.llseek		= seq_lseek,
	.release	= single_release,
};

static int __init at91_gpio_debugfs_init(void)
{
	/* /sys/kernel/debug/at91_gpio */
	(void) debugfs_create_file("at91_gpio", S_IFREG | S_IRUGO, NULL, NULL, &at91_gpio_operations);
	return 0;
}
postcore_initcall(at91_gpio_debugfs_init);

#endif

/*--------------------------------------------------------------------------*/

/*
 * This lock class tells lockdep that GPIO irqs are in a different
>>>>>>> 148854c6
 * category than their parents, so it won't report false recursion.
 */
static struct lock_class_key gpio_lock_class;

/*
 * Called from the processor-specific init to enable GPIO interrupt support.
 */
void __init at91_gpio_irq_setup(void)
{
	unsigned		pioc, pin;
	struct at91_gpio_chip	*this, *prev;

	for (pioc = 0, pin = PIN_BASE, this = gpio_chip, prev = NULL;
			pioc++ < gpio_banks;
			prev = this, this++) {
		unsigned	id = this->bank->id;
		unsigned	i;

<<<<<<< HEAD
		/* enable PIO controller's clock */
		clk_enable(this->bank->clock);

=======
>>>>>>> 148854c6
		__raw_writel(~0, this->regbase + PIO_IDR);

		for (i = 0, pin = this->chip.base; i < 32; i++, pin++) {
			lockdep_set_class(&irq_desc[pin].lock, &gpio_lock_class);

			/*
			 * Can use the "simple" and not "edge" handler since it's
			 * shorter, and the AIC handles interrupts sanely.
			 */
			set_irq_chip(pin, &gpio_irqchip);
			set_irq_handler(pin, handle_simple_irq);
			set_irq_flags(pin, IRQF_VALID);
		}

		/* The toplevel handler handles one bank of GPIOs, except
		 * AT91SAM9263_ID_PIOCDE handles three... PIOC is first in
		 * the list, so we only set up that handler.
		 */
		if (prev && prev->next == this)
			continue;

		set_irq_chip_data(id, this);
		set_irq_chained_handler(id, gpio_irq_handler);
	}
	pr_info("AT91: %d gpio irqs in %d banks\n", pin - PIN_BASE, gpio_banks);
}

/* gpiolib support */
static int at91_gpiolib_direction_input(struct gpio_chip *chip,
					unsigned offset)
{
	struct at91_gpio_chip *at91_gpio = to_at91_gpio_chip(chip);
	void __iomem *pio = at91_gpio->regbase;
	unsigned mask = 1 << offset;

	__raw_writel(mask, pio + PIO_ODR);
	return 0;
}

static int at91_gpiolib_direction_output(struct gpio_chip *chip,
					 unsigned offset, int val)
{
	struct at91_gpio_chip *at91_gpio = to_at91_gpio_chip(chip);
	void __iomem *pio = at91_gpio->regbase;
	unsigned mask = 1 << offset;

	__raw_writel(mask, pio + (val ? PIO_SODR : PIO_CODR));
	__raw_writel(mask, pio + PIO_OER);
	return 0;
}

static int at91_gpiolib_get(struct gpio_chip *chip, unsigned offset)
{
	struct at91_gpio_chip *at91_gpio = to_at91_gpio_chip(chip);
	void __iomem *pio = at91_gpio->regbase;
	unsigned mask = 1 << offset;
	u32 pdsr;

	pdsr = __raw_readl(pio + PIO_PDSR);
	return (pdsr & mask) != 0;
}

static void at91_gpiolib_set(struct gpio_chip *chip, unsigned offset, int val)
{
	struct at91_gpio_chip *at91_gpio = to_at91_gpio_chip(chip);
	void __iomem *pio = at91_gpio->regbase;
	unsigned mask = 1 << offset;

	__raw_writel(mask, pio + (val ? PIO_SODR : PIO_CODR));
}

static int at91_gpiolib_request(struct gpio_chip *chip, unsigned offset)
{
	unsigned pin = chip->base + offset;
	void __iomem *pio = pin_to_controller(pin);
	unsigned mask = pin_to_mask(pin);

	/* Cannot request GPIOs that are in alternate function mode */
	if (!(__raw_readl(pio + PIO_PSR) & mask))
		return -EPERM;

	return 0;
}

static void at91_gpiolib_dbg_show(struct seq_file *s, struct gpio_chip *chip)
{
	int i;

	for (i = 0; i < chip->ngpio; i++) {
		unsigned pin = chip->base + i;
		void __iomem *pio = pin_to_controller(pin);
		unsigned mask = pin_to_mask(pin);
		const char *gpio_label;

		gpio_label = gpiochip_is_requested(chip, i);
		if (gpio_label) {
			seq_printf(s, "[%s] GPIO%s%d: ",
				   gpio_label, chip->label, i);
			if (__raw_readl(pio + PIO_PSR) & mask)
				seq_printf(s, "[gpio] %s\n",
					   at91_get_gpio_value(pin) ?
					   "set" : "clear");
			else
				seq_printf(s, "[periph %s]\n",
					   __raw_readl(pio + PIO_ABSR) &
					   mask ? "B" : "A");
		}
	}
}

/*
 * Called from the processor-specific init to enable GPIO pin support.
 */
void __init at91_gpio_init(struct at91_gpio_bank *data, int nr_banks)
{
	unsigned		i;
	struct at91_gpio_chip *at91_gpio, *last = NULL;

	BUG_ON(nr_banks > MAX_GPIO_BANKS);

	gpio_banks = nr_banks;

	for (i = 0; i < nr_banks; i++) {
		at91_gpio = &gpio_chip[i];

		at91_gpio->bank = &data[i];
		at91_gpio->chip.base = PIN_BASE + i * 32;
		at91_gpio->regbase = at91_gpio->bank->offset +
			(void __iomem *)AT91_VA_BASE_SYS;

<<<<<<< HEAD
		/* AT91SAM9263_ID_PIOCDE groups PIOC, PIOD, PIOE */
		if (last && last->bank->id == at91_gpio->bank->id)
			last->next = at91_gpio;
		last = at91_gpio;

		gpiochip_add(&at91_gpio->chip);
=======
		/* enable PIO controller's clock */
		clk_enable(data->clock);

		/*
		 * Some processors share peripheral ID between multiple GPIO banks.
		 *  SAM9263 (PIOC, PIOD, PIOE)
		 *  CAP9 (PIOA, PIOB, PIOC, PIOD)
		 */
		if (last && last->id == data->id)
			last->next = data;
>>>>>>> 148854c6
	}
}<|MERGE_RESOLUTION|>--- conflicted
+++ resolved
@@ -437,9 +437,6 @@
 
 /*--------------------------------------------------------------------------*/
 
-<<<<<<< HEAD
-/* This lock class tells lockdep that GPIO irqs are in a different
-=======
 #ifdef CONFIG_DEBUG_FS
 
 static int at91_gpio_show(struct seq_file *s, void *unused)
@@ -502,7 +499,6 @@
 
 /*
  * This lock class tells lockdep that GPIO irqs are in a different
->>>>>>> 148854c6
  * category than their parents, so it won't report false recursion.
  */
 static struct lock_class_key gpio_lock_class;
@@ -521,12 +517,6 @@
 		unsigned	id = this->bank->id;
 		unsigned	i;
 
-<<<<<<< HEAD
-		/* enable PIO controller's clock */
-		clk_enable(this->bank->clock);
-
-=======
->>>>>>> 148854c6
 		__raw_writel(~0, this->regbase + PIO_IDR);
 
 		for (i = 0, pin = this->chip.base; i < 32; i++, pin++) {
@@ -657,24 +647,14 @@
 		at91_gpio->regbase = at91_gpio->bank->offset +
 			(void __iomem *)AT91_VA_BASE_SYS;
 
-<<<<<<< HEAD
+		/* enable PIO controller's clock */
+		clk_enable(at91_gpio->bank->clock);
+
 		/* AT91SAM9263_ID_PIOCDE groups PIOC, PIOD, PIOE */
 		if (last && last->bank->id == at91_gpio->bank->id)
 			last->next = at91_gpio;
 		last = at91_gpio;
 
 		gpiochip_add(&at91_gpio->chip);
-=======
-		/* enable PIO controller's clock */
-		clk_enable(data->clock);
-
-		/*
-		 * Some processors share peripheral ID between multiple GPIO banks.
-		 *  SAM9263 (PIOC, PIOD, PIOE)
-		 *  CAP9 (PIOA, PIOB, PIOC, PIOD)
-		 */
-		if (last && last->id == data->id)
-			last->next = data;
->>>>>>> 148854c6
 	}
 }