/******************************************************************************
 *
 * Copyright(c) 2008 - 2010 Intel Corporation. All rights reserved.
 *
 * This program is free software; you can redistribute it and/or modify it
 * under the terms of version 2 of the GNU General Public License as
 * published by the Free Software Foundation.
 *
 * This program is distributed in the hope that it will be useful, but WITHOUT
 * ANY WARRANTY; without even the implied warranty of MERCHANTABILITY or
 * FITNESS FOR A PARTICULAR PURPOSE.  See the GNU General Public License for
 * more details.
 *
 * You should have received a copy of the GNU General Public License along with
 * this program; if not, write to the Free Software Foundation, Inc.,
 * 51 Franklin Street, Fifth Floor, Boston, MA 02110, USA
 *
 * The full GNU General Public License is included in this distribution in the
 * file called LICENSE.
 *
 * Contact Information:
 *  Intel Linux Wireless <ilw@linux.intel.com>
 * Intel Corporation, 5200 N.E. Elam Young Parkway, Hillsboro, OR 97124-6497
 *
 *****************************************************************************/

#include <linux/kernel.h>
#include <linux/module.h>
#include <linux/init.h>
#include <linux/pci.h>
#include <linux/dma-mapping.h>
#include <linux/delay.h>
#include <linux/skbuff.h>
#include <linux/netdevice.h>
#include <linux/wireless.h>
#include <net/mac80211.h>
#include <linux/etherdevice.h>
#include <asm/unaligned.h>

#include "iwl-eeprom.h"
#include "iwl-dev.h"
#include "iwl-core.h"
#include "iwl-io.h"
#include "iwl-sta.h"
#include "iwl-helpers.h"
#include "iwl-5000-hw.h"
#include "iwl-6000-hw.h"
#include "iwl-agn-led.h"

/* Highest firmware API version supported */
#define IWL6000_UCODE_API_MAX 4
#define IWL6050_UCODE_API_MAX 4

/* Lowest firmware API version supported */
#define IWL6000_UCODE_API_MIN 4
#define IWL6050_UCODE_API_MIN 4

#define IWL6000_FW_PRE "iwlwifi-6000-"
#define _IWL6000_MODULE_FIRMWARE(api) IWL6000_FW_PRE #api ".ucode"
#define IWL6000_MODULE_FIRMWARE(api) _IWL6000_MODULE_FIRMWARE(api)

#define IWL6050_FW_PRE "iwlwifi-6050-"
#define _IWL6050_MODULE_FIRMWARE(api) IWL6050_FW_PRE #api ".ucode"
#define IWL6050_MODULE_FIRMWARE(api) _IWL6050_MODULE_FIRMWARE(api)

static void iwl6000_set_ct_threshold(struct iwl_priv *priv)
{
	/* want Celsius */
	priv->hw_params.ct_kill_threshold = CT_KILL_THRESHOLD;
	priv->hw_params.ct_kill_exit_threshold = CT_KILL_EXIT_THRESHOLD;
}

/* NIC configuration for 6000 series */
static void iwl6000_nic_config(struct iwl_priv *priv)
{
	u16 radio_cfg;

	radio_cfg = iwl_eeprom_query16(priv, EEPROM_RADIO_CONFIG);

	/* write radio config values to register */
	if (EEPROM_RF_CFG_TYPE_MSK(radio_cfg) <= EEPROM_RF_CONFIG_TYPE_MAX)
		iwl_set_bit(priv, CSR_HW_IF_CONFIG_REG,
			    EEPROM_RF_CFG_TYPE_MSK(radio_cfg) |
			    EEPROM_RF_CFG_STEP_MSK(radio_cfg) |
			    EEPROM_RF_CFG_DASH_MSK(radio_cfg));

	/* set CSR_HW_CONFIG_REG for uCode use */
	iwl_set_bit(priv, CSR_HW_IF_CONFIG_REG,
		    CSR_HW_IF_CONFIG_REG_BIT_RADIO_SI |
		    CSR_HW_IF_CONFIG_REG_BIT_MAC_SI);

	/* no locking required for register write */
	if (priv->cfg->pa_type == IWL_PA_INTERNAL) {
		/* 2x2 IPA phy type */
		iwl_write32(priv, CSR_GP_DRIVER_REG,
			     CSR_GP_DRIVER_REG_BIT_RADIO_SKU_2x2_IPA);
	}
	/* else do nothing, uCode configured */
}

static struct iwl_sensitivity_ranges iwl6000_sensitivity = {
	.min_nrg_cck = 97,
	.max_nrg_cck = 0, /* not used, set to 0 */
	.auto_corr_min_ofdm = 80,
	.auto_corr_min_ofdm_mrc = 128,
	.auto_corr_min_ofdm_x1 = 105,
	.auto_corr_min_ofdm_mrc_x1 = 192,

	.auto_corr_max_ofdm = 145,
	.auto_corr_max_ofdm_mrc = 232,
	.auto_corr_max_ofdm_x1 = 110,
	.auto_corr_max_ofdm_mrc_x1 = 232,

	.auto_corr_min_cck = 125,
	.auto_corr_max_cck = 175,
	.auto_corr_min_cck_mrc = 160,
	.auto_corr_max_cck_mrc = 310,
	.nrg_th_cck = 97,
	.nrg_th_ofdm = 100,

	.barker_corr_th_min = 190,
	.barker_corr_th_min_mrc = 390,
	.nrg_th_cca = 62,
};

static int iwl6000_hw_set_hw_params(struct iwl_priv *priv)
{
	if (priv->cfg->mod_params->num_of_queues >= IWL_MIN_NUM_QUEUES &&
	    priv->cfg->mod_params->num_of_queues <= IWL50_NUM_QUEUES)
		priv->cfg->num_of_queues =
			priv->cfg->mod_params->num_of_queues;

	priv->hw_params.max_txq_num = priv->cfg->num_of_queues;
	priv->hw_params.dma_chnl_num = FH50_TCSR_CHNL_NUM;
	priv->hw_params.scd_bc_tbls_size =
			priv->cfg->num_of_queues *
			sizeof(struct iwl5000_scd_bc_tbl);
	priv->hw_params.tfd_size = sizeof(struct iwl_tfd);
	priv->hw_params.max_stations = IWL5000_STATION_COUNT;
	priv->hw_params.bcast_sta_id = IWL5000_BROADCAST_ID;

	priv->hw_params.max_data_size = IWL60_RTC_DATA_SIZE;
	priv->hw_params.max_inst_size = IWL60_RTC_INST_SIZE;

	priv->hw_params.max_bsm_size = 0;
	priv->hw_params.ht40_channel =  BIT(IEEE80211_BAND_2GHZ) |
					BIT(IEEE80211_BAND_5GHZ);
	priv->hw_params.rx_wrt_ptr_reg = FH_RSCSR_CHNL0_WPTR;

	priv->hw_params.tx_chains_num = num_of_ant(priv->cfg->valid_tx_ant);
	priv->hw_params.rx_chains_num = num_of_ant(priv->cfg->valid_rx_ant);
	priv->hw_params.valid_tx_ant = priv->cfg->valid_tx_ant;
	priv->hw_params.valid_rx_ant = priv->cfg->valid_rx_ant;

	if (priv->cfg->ops->lib->temp_ops.set_ct_kill)
		priv->cfg->ops->lib->temp_ops.set_ct_kill(priv);

	/* Set initial sensitivity parameters */
	/* Set initial calibration set */
	priv->hw_params.sens = &iwl6000_sensitivity;
	switch (priv->hw_rev & CSR_HW_REV_TYPE_MSK) {
	case CSR_HW_REV_TYPE_6x50:
		priv->hw_params.calib_init_cfg =
			BIT(IWL_CALIB_XTAL)		|
			BIT(IWL_CALIB_DC)		|
			BIT(IWL_CALIB_LO)		|
			BIT(IWL_CALIB_TX_IQ) 		|
			BIT(IWL_CALIB_BASE_BAND);

		break;
	default:
		priv->hw_params.calib_init_cfg =
			BIT(IWL_CALIB_XTAL)		|
			BIT(IWL_CALIB_LO)		|
			BIT(IWL_CALIB_TX_IQ) 		|
			BIT(IWL_CALIB_BASE_BAND);
		break;
	}

	return 0;
}

static int iwl6000_hw_channel_switch(struct iwl_priv *priv, u16 channel)
{
	struct iwl6000_channel_switch_cmd cmd;
	const struct iwl_channel_info *ch_info;
	struct iwl_host_cmd hcmd = {
		.id = REPLY_CHANNEL_SWITCH,
		.len = sizeof(cmd),
		.flags = CMD_SIZE_HUGE,
		.data = &cmd,
	};

	IWL_DEBUG_11H(priv, "channel switch from %d to %d\n",
		priv->active_rxon.channel, channel);

	cmd.band = priv->band == IEEE80211_BAND_2GHZ;
	cmd.channel = cpu_to_le16(channel);
	cmd.rxon_flags = priv->staging_rxon.flags;
	cmd.rxon_filter_flags = priv->staging_rxon.filter_flags;
	cmd.switch_time = cpu_to_le32(priv->ucode_beacon_time);
	ch_info = iwl_get_channel_info(priv, priv->band, channel);
	if (ch_info)
		cmd.expect_beacon = is_channel_radar(ch_info);
	else {
		IWL_ERR(priv, "invalid channel switch from %u to %u\n",
			priv->active_rxon.channel, channel);
		return -EFAULT;
	}
	priv->switch_rxon.channel = cpu_to_le16(channel);
	priv->switch_rxon.switch_in_progress = true;

	return iwl_send_cmd_sync(priv, &hcmd);
}

static struct iwl_lib_ops iwl6000_lib = {
	.set_hw_params = iwl6000_hw_set_hw_params,
	.txq_update_byte_cnt_tbl = iwl5000_txq_update_byte_cnt_tbl,
	.txq_inval_byte_cnt_tbl = iwl5000_txq_inval_byte_cnt_tbl,
	.txq_set_sched = iwl5000_txq_set_sched,
	.txq_agg_enable = iwl5000_txq_agg_enable,
	.txq_agg_disable = iwl5000_txq_agg_disable,
	.txq_attach_buf_to_tfd = iwl_hw_txq_attach_buf_to_tfd,
	.txq_free_tfd = iwl_hw_txq_free_tfd,
	.txq_init = iwl_hw_tx_queue_init,
	.rx_handler_setup = iwl5000_rx_handler_setup,
	.setup_deferred_work = iwl5000_setup_deferred_work,
	.is_valid_rtc_data_addr = iwl5000_hw_valid_rtc_data_addr,
	.load_ucode = iwl5000_load_ucode,
	.dump_nic_event_log = iwl_dump_nic_event_log,
	.dump_nic_error_log = iwl_dump_nic_error_log,
	.dump_csr = iwl_dump_csr,
<<<<<<< HEAD
=======
	.dump_fh = iwl_dump_fh,
>>>>>>> 5ffaf8a3
	.init_alive_start = iwl5000_init_alive_start,
	.alive_notify = iwl5000_alive_notify,
	.send_tx_power = iwl5000_send_tx_power,
	.update_chain_flags = iwl_update_chain_flags,
	.set_channel_switch = iwl6000_hw_channel_switch,
	.apm_ops = {
		.init = iwl_apm_init,
		.stop = iwl_apm_stop,
		.config = iwl6000_nic_config,
		.set_pwr_src = iwl_set_pwr_src,
	},
	.eeprom_ops = {
		.regulatory_bands = {
			EEPROM_5000_REG_BAND_1_CHANNELS,
			EEPROM_5000_REG_BAND_2_CHANNELS,
			EEPROM_5000_REG_BAND_3_CHANNELS,
			EEPROM_5000_REG_BAND_4_CHANNELS,
			EEPROM_5000_REG_BAND_5_CHANNELS,
			EEPROM_5000_REG_BAND_24_HT40_CHANNELS,
			EEPROM_5000_REG_BAND_52_HT40_CHANNELS
		},
		.verify_signature  = iwlcore_eeprom_verify_signature,
		.acquire_semaphore = iwlcore_eeprom_acquire_semaphore,
		.release_semaphore = iwlcore_eeprom_release_semaphore,
		.calib_version	= iwl5000_eeprom_calib_version,
		.query_addr = iwl5000_eeprom_query_addr,
		.update_enhanced_txpower = iwlcore_eeprom_enhanced_txpower,
	},
	.post_associate = iwl_post_associate,
	.isr = iwl_isr_ict,
	.config_ap = iwl_config_ap,
	.temp_ops = {
		.temperature = iwl5000_temperature,
		.set_ct_kill = iwl6000_set_ct_threshold,
	 },
	.add_bcast_station = iwl_add_bcast_station,
};

static const struct iwl_ops iwl6000_ops = {
	.ucode = &iwl5000_ucode,
	.lib = &iwl6000_lib,
	.hcmd = &iwl5000_hcmd,
	.utils = &iwl5000_hcmd_utils,
	.led = &iwlagn_led_ops,
};

static struct iwl_hcmd_utils_ops iwl6050_hcmd_utils = {
	.get_hcmd_size = iwl5000_get_hcmd_size,
	.build_addsta_hcmd = iwl5000_build_addsta_hcmd,
	.rts_tx_cmd_flag = iwl5000_rts_tx_cmd_flag,
	.calc_rssi = iwl5000_calc_rssi,
};

static const struct iwl_ops iwl6050_ops = {
	.ucode = &iwl5000_ucode,
	.lib = &iwl6000_lib,
	.hcmd = &iwl5000_hcmd,
	.utils = &iwl6050_hcmd_utils,
	.led = &iwlagn_led_ops,
};

/*
 * "i": Internal configuration, use internal Power Amplifier
 */
struct iwl_cfg iwl6000i_2agn_cfg = {
	.name = "6000 Series 2x2 AGN",
	.fw_name_pre = IWL6000_FW_PRE,
	.ucode_api_max = IWL6000_UCODE_API_MAX,
	.ucode_api_min = IWL6000_UCODE_API_MIN,
	.sku = IWL_SKU_A|IWL_SKU_G|IWL_SKU_N,
	.ops = &iwl6000_ops,
	.eeprom_size = OTP_LOW_IMAGE_SIZE,
	.eeprom_ver = EEPROM_6000_EEPROM_VERSION,
	.eeprom_calib_ver = EEPROM_5000_TX_POWER_VERSION,
	.num_of_queues = IWL50_NUM_QUEUES,
	.num_of_ampdu_queues = IWL50_NUM_AMPDU_QUEUES,
	.mod_params = &iwl50_mod_params,
	.valid_tx_ant = ANT_BC,
	.valid_rx_ant = ANT_BC,
	.pll_cfg_val = 0,
	.set_l0s = true,
	.use_bsm = false,
	.pa_type = IWL_PA_INTERNAL,
	.max_ll_items = OTP_MAX_LL_ITEMS_6x00,
	.shadow_ram_support = true,
	.ht_greenfield_support = true,
	.led_compensation = 51,
	.use_rts_for_ht = true, /* use rts/cts protection */
	.chain_noise_num_beacons = IWL_CAL_NUM_BEACONS,
	.supports_idle = true,
	.adv_thermal_throttle = true,
	.support_ct_kill_exit = true,
<<<<<<< HEAD
=======
	.plcp_delta_threshold = IWL_MAX_PLCP_ERR_THRESHOLD_DEF,
>>>>>>> 5ffaf8a3
};

struct iwl_cfg iwl6000i_2abg_cfg = {
	.name = "6000 Series 2x2 ABG",
	.fw_name_pre = IWL6000_FW_PRE,
	.ucode_api_max = IWL6000_UCODE_API_MAX,
	.ucode_api_min = IWL6000_UCODE_API_MIN,
	.sku = IWL_SKU_A|IWL_SKU_G,
	.ops = &iwl6000_ops,
	.eeprom_size = OTP_LOW_IMAGE_SIZE,
	.eeprom_ver = EEPROM_6000_EEPROM_VERSION,
	.eeprom_calib_ver = EEPROM_5000_TX_POWER_VERSION,
	.num_of_queues = IWL50_NUM_QUEUES,
	.num_of_ampdu_queues = IWL50_NUM_AMPDU_QUEUES,
	.mod_params = &iwl50_mod_params,
	.valid_tx_ant = ANT_BC,
	.valid_rx_ant = ANT_BC,
	.pll_cfg_val = 0,
	.set_l0s = true,
	.use_bsm = false,
	.pa_type = IWL_PA_INTERNAL,
	.max_ll_items = OTP_MAX_LL_ITEMS_6x00,
	.shadow_ram_support = true,
	.ht_greenfield_support = true,
	.led_compensation = 51,
	.chain_noise_num_beacons = IWL_CAL_NUM_BEACONS,
	.supports_idle = true,
	.adv_thermal_throttle = true,
	.support_ct_kill_exit = true,
	.plcp_delta_threshold = IWL_MAX_PLCP_ERR_THRESHOLD_DEF,
};

struct iwl_cfg iwl6000i_2bg_cfg = {
	.name = "6000 Series 2x2 BG",
	.fw_name_pre = IWL6000_FW_PRE,
	.ucode_api_max = IWL6000_UCODE_API_MAX,
	.ucode_api_min = IWL6000_UCODE_API_MIN,
	.sku = IWL_SKU_G,
	.ops = &iwl6000_ops,
	.eeprom_size = OTP_LOW_IMAGE_SIZE,
	.eeprom_ver = EEPROM_6000_EEPROM_VERSION,
	.eeprom_calib_ver = EEPROM_5000_TX_POWER_VERSION,
	.num_of_queues = IWL50_NUM_QUEUES,
	.num_of_ampdu_queues = IWL50_NUM_AMPDU_QUEUES,
	.mod_params = &iwl50_mod_params,
	.valid_tx_ant = ANT_BC,
	.valid_rx_ant = ANT_BC,
	.pll_cfg_val = 0,
	.set_l0s = true,
	.use_bsm = false,
	.pa_type = IWL_PA_INTERNAL,
	.max_ll_items = OTP_MAX_LL_ITEMS_6x00,
	.shadow_ram_support = true,
	.ht_greenfield_support = true,
	.led_compensation = 51,
	.chain_noise_num_beacons = IWL_CAL_NUM_BEACONS,
	.supports_idle = true,
	.adv_thermal_throttle = true,
	.support_ct_kill_exit = true,
	.plcp_delta_threshold = IWL_MAX_PLCP_ERR_THRESHOLD_DEF,
};

struct iwl_cfg iwl6050_2agn_cfg = {
	.name = "6050 Series 2x2 AGN",
	.fw_name_pre = IWL6050_FW_PRE,
	.ucode_api_max = IWL6050_UCODE_API_MAX,
	.ucode_api_min = IWL6050_UCODE_API_MIN,
	.sku = IWL_SKU_A|IWL_SKU_G|IWL_SKU_N,
	.ops = &iwl6050_ops,
	.eeprom_size = OTP_LOW_IMAGE_SIZE,
	.eeprom_ver = EEPROM_6050_EEPROM_VERSION,
	.eeprom_calib_ver = EEPROM_5000_TX_POWER_VERSION,
	.num_of_queues = IWL50_NUM_QUEUES,
	.num_of_ampdu_queues = IWL50_NUM_AMPDU_QUEUES,
	.mod_params = &iwl50_mod_params,
	.valid_tx_ant = ANT_AB,
	.valid_rx_ant = ANT_AB,
	.pll_cfg_val = 0,
	.set_l0s = true,
	.use_bsm = false,
	.pa_type = IWL_PA_SYSTEM,
	.max_ll_items = OTP_MAX_LL_ITEMS_6x50,
	.shadow_ram_support = true,
	.ht_greenfield_support = true,
	.led_compensation = 51,
	.use_rts_for_ht = true, /* use rts/cts protection */
	.chain_noise_num_beacons = IWL_CAL_NUM_BEACONS,
	.supports_idle = true,
	.adv_thermal_throttle = true,
	.support_ct_kill_exit = true,
<<<<<<< HEAD
=======
	.plcp_delta_threshold = IWL_MAX_PLCP_ERR_THRESHOLD_DEF,
>>>>>>> 5ffaf8a3
};

struct iwl_cfg iwl6050_2abg_cfg = {
	.name = "6050 Series 2x2 ABG",
	.fw_name_pre = IWL6050_FW_PRE,
	.ucode_api_max = IWL6050_UCODE_API_MAX,
	.ucode_api_min = IWL6050_UCODE_API_MIN,
	.sku = IWL_SKU_A|IWL_SKU_G,
	.ops = &iwl6050_ops,
	.eeprom_size = OTP_LOW_IMAGE_SIZE,
	.eeprom_ver = EEPROM_6050_EEPROM_VERSION,
	.eeprom_calib_ver = EEPROM_5000_TX_POWER_VERSION,
	.num_of_queues = IWL50_NUM_QUEUES,
	.num_of_ampdu_queues = IWL50_NUM_AMPDU_QUEUES,
	.mod_params = &iwl50_mod_params,
	.valid_tx_ant = ANT_AB,
	.valid_rx_ant = ANT_AB,
	.pll_cfg_val = 0,
	.set_l0s = true,
	.use_bsm = false,
	.pa_type = IWL_PA_SYSTEM,
	.max_ll_items = OTP_MAX_LL_ITEMS_6x50,
	.shadow_ram_support = true,
	.ht_greenfield_support = true,
	.led_compensation = 51,
	.chain_noise_num_beacons = IWL_CAL_NUM_BEACONS,
	.supports_idle = true,
	.adv_thermal_throttle = true,
	.support_ct_kill_exit = true,
	.plcp_delta_threshold = IWL_MAX_PLCP_ERR_THRESHOLD_DEF,
};

struct iwl_cfg iwl6000_3agn_cfg = {
	.name = "6000 Series 3x3 AGN",
	.fw_name_pre = IWL6000_FW_PRE,
	.ucode_api_max = IWL6000_UCODE_API_MAX,
	.ucode_api_min = IWL6000_UCODE_API_MIN,
	.sku = IWL_SKU_A|IWL_SKU_G|IWL_SKU_N,
	.ops = &iwl6000_ops,
	.eeprom_size = OTP_LOW_IMAGE_SIZE,
	.eeprom_ver = EEPROM_6000_EEPROM_VERSION,
	.eeprom_calib_ver = EEPROM_5000_TX_POWER_VERSION,
	.num_of_queues = IWL50_NUM_QUEUES,
	.num_of_ampdu_queues = IWL50_NUM_AMPDU_QUEUES,
	.mod_params = &iwl50_mod_params,
	.valid_tx_ant = ANT_ABC,
	.valid_rx_ant = ANT_ABC,
	.pll_cfg_val = 0,
	.set_l0s = true,
	.use_bsm = false,
	.pa_type = IWL_PA_SYSTEM,
	.max_ll_items = OTP_MAX_LL_ITEMS_6x00,
	.shadow_ram_support = true,
	.ht_greenfield_support = true,
	.led_compensation = 51,
	.use_rts_for_ht = true, /* use rts/cts protection */
	.chain_noise_num_beacons = IWL_CAL_NUM_BEACONS,
	.supports_idle = true,
	.adv_thermal_throttle = true,
	.support_ct_kill_exit = true,
<<<<<<< HEAD
=======
	.plcp_delta_threshold = IWL_MAX_PLCP_ERR_THRESHOLD_DEF,
>>>>>>> 5ffaf8a3
};

MODULE_FIRMWARE(IWL6000_MODULE_FIRMWARE(IWL6000_UCODE_API_MAX));
MODULE_FIRMWARE(IWL6050_MODULE_FIRMWARE(IWL6050_UCODE_API_MAX));<|MERGE_RESOLUTION|>--- conflicted
+++ resolved
@@ -230,10 +230,7 @@
 	.dump_nic_event_log = iwl_dump_nic_event_log,
 	.dump_nic_error_log = iwl_dump_nic_error_log,
 	.dump_csr = iwl_dump_csr,
-<<<<<<< HEAD
-=======
 	.dump_fh = iwl_dump_fh,
->>>>>>> 5ffaf8a3
 	.init_alive_start = iwl5000_init_alive_start,
 	.alive_notify = iwl5000_alive_notify,
 	.send_tx_power = iwl5000_send_tx_power,
@@ -326,10 +323,7 @@
 	.supports_idle = true,
 	.adv_thermal_throttle = true,
 	.support_ct_kill_exit = true,
-<<<<<<< HEAD
-=======
-	.plcp_delta_threshold = IWL_MAX_PLCP_ERR_THRESHOLD_DEF,
->>>>>>> 5ffaf8a3
+	.plcp_delta_threshold = IWL_MAX_PLCP_ERR_THRESHOLD_DEF,
 };
 
 struct iwl_cfg iwl6000i_2abg_cfg = {
@@ -420,10 +414,7 @@
 	.supports_idle = true,
 	.adv_thermal_throttle = true,
 	.support_ct_kill_exit = true,
-<<<<<<< HEAD
-=======
-	.plcp_delta_threshold = IWL_MAX_PLCP_ERR_THRESHOLD_DEF,
->>>>>>> 5ffaf8a3
+	.plcp_delta_threshold = IWL_MAX_PLCP_ERR_THRESHOLD_DEF,
 };
 
 struct iwl_cfg iwl6050_2abg_cfg = {
@@ -484,10 +475,7 @@
 	.supports_idle = true,
 	.adv_thermal_throttle = true,
 	.support_ct_kill_exit = true,
-<<<<<<< HEAD
-=======
-	.plcp_delta_threshold = IWL_MAX_PLCP_ERR_THRESHOLD_DEF,
->>>>>>> 5ffaf8a3
+	.plcp_delta_threshold = IWL_MAX_PLCP_ERR_THRESHOLD_DEF,
 };
 
 MODULE_FIRMWARE(IWL6000_MODULE_FIRMWARE(IWL6000_UCODE_API_MAX));
