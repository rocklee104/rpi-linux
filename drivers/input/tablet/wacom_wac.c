--- conflicted
+++ resolved
@@ -2010,12 +2010,8 @@
 	  63, WACOM_22HD, WACOM_INTUOS3_RES, WACOM_INTUOS3_RES };
 static const struct wacom_features wacom_features_0x5B =
 	{ "Wacom Cintiq 22HDT", WACOM_PKGLEN_INTUOS,      95840, 54260, 2047,
-<<<<<<< HEAD
-	  63, WACOM_24HD, WACOM_INTUOS3_RES, WACOM_INTUOS3_RES, .oVid = USB_VENDOR_ID_WACOM, .oPid = 0x5e };
-=======
 	  63, WACOM_22HD, WACOM_INTUOS3_RES, WACOM_INTUOS3_RES,
 	  .oVid = USB_VENDOR_ID_WACOM, .oPid = 0x5e };
->>>>>>> 4f288f08
 static const struct wacom_features wacom_features_0x5E =
 	{ "Wacom Cintiq 22HDT", .type = WACOM_24HDT,
 	  .oVid = USB_VENDOR_ID_WACOM, .oPid = 0x5b, .touch_max = 10 };
