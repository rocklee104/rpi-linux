--- conflicted
+++ resolved
@@ -9,11 +9,7 @@
 	depends on !4xx && !8xx && !SPARC && !M68K && !PARISC && !FRV && \
 		!SUPERH && !BLACKFIN && !AVR32 && !MN10300 && !CRIS && \
 		(!ARM || ARCH_FOOTBRIDGE || ARCH_INTEGRATOR || ARCH_NETWINDER) && \
-<<<<<<< HEAD
-		!ARM64 && !ARC
-=======
-		!ARM64 && !MICROBLAZE
->>>>>>> 57817e61
+		!ARM64 && !ARC && !MICROBLAZE
 	default y
 	help
 	  Saying Y here will allow you to use Linux in text mode through a
